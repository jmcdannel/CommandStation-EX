/*
 *  © 2021, Neil McKechnie. All rights reserved.
 *  Based on the work by DFRobot, Frank de Brabander and Marco Schwartz.
 *
 *  This file is part of CommandStation-EX
 *
 *  This is free software: you can redistribute it and/or modify
 *  it under the terms of the GNU General Public License as published by
 *  the Free Software Foundation, either version 3 of the License, or
 *  (at your option) any later version.
 *
 *  It is distributed in the hope that it will be useful,
 *  but WITHOUT ANY WARRANTY; without even the implied warranty of
 *  MERCHANTABILITY or FITNESS FOR A PARTICULAR PURPOSE.  See the
 *  GNU General Public License for more details.
 *
 *  You should have received a copy of the GNU General Public License
 *  along with CommandStation.  If not, see <https://www.gnu.org/licenses/>.
 */

#ifndef LiquidCrystal_I2C_h
#define LiquidCrystal_I2C_h

#include <Arduino.h>
#include "LCDDisplay.h"
<<<<<<< HEAD
=======
#include "I2CManager.h"
>>>>>>> 3c9e0f2e

// commands
#define LCD_CLEARDISPLAY 0x01
#define LCD_ENTRYMODESET 0x04
#define LCD_DISPLAYCONTROL 0x08
#define LCD_FUNCTIONSET 0x20
#define LCD_SETCGRAMADDR 0x40
#define LCD_SETDDRAMADDR 0x80

// flags for display entry mode
#define LCD_ENTRYRIGHT 0x00
#define LCD_ENTRYLEFT 0x02
#define LCD_ENTRYSHIFTINCREMENT 0x01
#define LCD_ENTRYSHIFTDECREMENT 0x00

// flags for display on/off control
#define LCD_DISPLAYON 0x04
#define LCD_CURSOROFF 0x00
#define LCD_BLINKOFF 0x00

// flags for function set
#define LCD_4BITMODE 0x00
#define LCD_2LINE 0x08
#define LCD_1LINE 0x00
#define LCD_5x8DOTS 0x00

// Bit mapping onto PCF8574 port
#define BACKPACK_Rs_BIT 0
#define BACKPACK_Rw_BIT 1
#define BACKPACK_En_BIT 2
#define BACKPACK_BACKLIGHT_BIT 3
#define BACKPACK_DATA_BITS 4 // Bits 4-7
// Equivalent mask bits
#define LCD_BACKLIGHT (1 << BACKPACK_BACKLIGHT_BIT)  // Backlight enable
#define En (1 << BACKPACK_En_BIT)  // Enable bit
#define Rw (1 << BACKPACK_Rw_BIT)  // Read/Write bit
#define Rs (1 << BACKPACK_Rs_BIT)  // Register select bit

class LiquidCrystal_I2C : public LCDDisplay {
public:
  LiquidCrystal_I2C(uint8_t lcd_Addr,uint8_t lcd_cols,uint8_t lcd_rows);
  void begin();
  void clearNative();
  void setRowNative(byte line);
  size_t writeNative(uint8_t c);
  
  void display();
  void noBacklight();
  void backlight();
  
  void command(uint8_t);
  void init();

private:
  void init_priv();
  void send(uint8_t, uint8_t);
  void write4bits(uint8_t);
  void expanderWrite(uint8_t);
  uint8_t _Addr;
  uint8_t _displayfunction;
  uint8_t _displaycontrol;
  uint8_t _displaymode;
  uint8_t _backlightval;

  I2CRB requestBlock;
  uint8_t outputBuffer[4];
  bool isBusy() { return requestBlock.isBusy(); }
};

#endif<|MERGE_RESOLUTION|>--- conflicted
+++ resolved
@@ -23,10 +23,7 @@
 
 #include <Arduino.h>
 #include "LCDDisplay.h"
-<<<<<<< HEAD
-=======
 #include "I2CManager.h"
->>>>>>> 3c9e0f2e
 
 // commands
 #define LCD_CLEARDISPLAY 0x01
