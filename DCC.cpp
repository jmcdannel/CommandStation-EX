--- conflicted
+++ resolved
@@ -47,13 +47,9 @@
 FSH* DCC::shieldName=NULL;
 byte DCC::joinRelay=UNUSED_PIN;
 
-<<<<<<< HEAD
 void DCC::begin(const FSH * motorShieldName, MotorDriver * mainDriver, MotorDriver * progDriver,
        MotorDriver * booster1, MotorDriver * booster2, MotorDriver * booster3, MotorDriver * booster4
 ) {
-=======
-void DCC::begin(const FSH * motorShieldName, MotorDriver * mainDriver, MotorDriver* progDriver) {
->>>>>>> a8c9c2f9
   shieldName=(FSH *)motorShieldName;
   DIAG(F("<iDCC-EX V-%S / %S / %S G-%S>\n"), F(VERSION), F(ARDUINO_TYPE), shieldName, F(GITHUB_SHA));
 
@@ -329,16 +325,9 @@
      
 const ackOp FLASH WRITE_BYTE_PROG[] = {
       BASELINE,
-<<<<<<< HEAD
-      WB,WACK,    // Write 
-  //    VB,WACK,     // validate byte, unnecessary after write gave ACK. 
-  //                    Also, in some cases, like decoder reset, the value read back is not the same as written. 
-      ITC1,       // if ok callback (1)
-=======
       WB,WACK,ITC1,    // Write and callback(1) if ACK 
       // handle decoders that dont ack a write 
       VB,WACK,ITC1,    // validate byte and callback(1) if correct 
->>>>>>> a8c9c2f9
       FAIL        // callback (-1)
       };
       
@@ -722,13 +711,6 @@
     switch (opcode) {
       case BASELINE:
       ackManagerRejoin=DCCWaveform::progTrackSyncMain;
-<<<<<<< HEAD
-=======
-      if (!DCCWaveform::progTrack.canMeasureCurrent()) {
-        callback(-2);
-        return;
-      }
->>>>>>> a8c9c2f9
       setProgTrackSyncMain(false);
 	  if (DCCWaveform::progTrack->getPowerMode() == POWERMODE::OFF) {
         if (Diag::ACK) DIAG(F("\nAuto Prog power on"));
