/*
 *  © 2020, Chris Harlow. All rights reserved.
 *  
 *  This file is part of Asbelos DCC API
 *
 *  This is free software: you can redistribute it and/or modify
 *  it under the terms of the GNU General Public License as published by
 *  the Free Software Foundation, either version 3 of the License, or
 *  (at your option) any later version.
 *
 *  It is distributed in the hope that it will be useful,
 *  but WITHOUT ANY WARRANTY; without even the implied warranty of
 *  MERCHANTABILITY or FITNESS FOR A PARTICULAR PURPOSE.  See the
 *  GNU General Public License for more details.
 *
 *  You should have received a copy of the GNU General Public License
 *  along with CommandStation.  If not, see <https://www.gnu.org/licenses/>.
 */
/**********************************************************************

DCC++ BASE STATION supports optional OUTPUT control of any unused Arduino Pins for custom purposes.
Pins can be activited or de-activated.  The default is to set ACTIVE pins HIGH and INACTIVE pins LOW.
However, this default behavior can be inverted for any pin in which case ACTIVE=LOW and INACTIVE=HIGH.

Definitions and state (ACTIVE/INACTIVE) for pins are retained in EEPROM and restored on power-up.
The default is to set each defined pin to active or inactive according to its restored state.
However, the default behavior can be modified so that any pin can be forced to be either active or inactive
upon power-up regardless of its previous state before power-down.

To have this sketch utilize one or more Arduino pins as custom outputs, first define/edit/delete
output definitions using the following variation of the "Z" command:

  <Z ID PIN IFLAG>:            creates a new output ID, with specified PIN and IFLAG values.
                               if output ID already exists, it is updated with specificed PIN and IFLAG.
                               note: output state will be immediately set to ACTIVE/INACTIVE and pin will be set to HIGH/LOW
                               according to IFLAG value specifcied (see below).
                               returns: <O> if successful and <X> if unsuccessful (e.g. out of memory)

  <Z ID>:                      deletes definition of output ID
                               returns: <O> if successful and <X> if unsuccessful (e.g. ID does not exist)

  <Z>:                         lists all defined output pins
                               returns: <Y ID PIN IFLAG STATE> for each defined output pin or <X> if no output pins defined

where

  ID: the numeric ID (0-32767) of the output
  PIN: the arduino pin number to use for the output
  STATE: the state of the output (0=INACTIVE / 1=ACTIVE)
  IFLAG: defines the operational behavior of the output based on bits 0, 1, and 2 as follows:

          IFLAG, bit 0:   0 = forward operation (ACTIVE=HIGH / INACTIVE=LOW)
                          1 = inverted operation (ACTIVE=LOW / INACTIVE=HIGH)

          IFLAG, bit 1:   0 = state of pin restored on power-up to either ACTIVE or INACTIVE depending
                              on state before power-down; state of pin set to INACTIVE when first created
                          1 = state of pin set on power-up, or when first created, to either ACTIVE of INACTIVE
                              depending on IFLAG, bit 2

          IFLAG, bit 2:   0 = state of pin set to INACTIVE uponm power-up or when first created
                          1 = state of pin set to ACTIVE uponm power-up or when first created

Once all outputs have been properly defined, use the <E> command to store their definitions to EEPROM.
If you later make edits/additions/deletions to the output definitions, you must invoke the <E> command if you want those
new definitions updated in the EEPROM.  You can also clear everything stored in the EEPROM by invoking the <e> command.

To change the state of outputs that have been defined use:

  <Z ID STATE>:                sets output ID to either ACTIVE or INACTIVE state
                               returns: <Y ID STATE>, or <X> if turnout ID does not exist

where

  ID: the numeric ID (0-32767) of the turnout to control
  STATE: the state of the output (0=INACTIVE / 1=ACTIVE)

When controlled as such, the Arduino updates and stores the direction of each output in EEPROM so
that it is retained even without power.  A list of the current states of each output in the form <Y ID STATE> is generated
by this sketch whenever the <s> status command is invoked.  This provides an efficient way of initializing
the state of any outputs being monitored or controlled by a separate interface or GUI program.

**********************************************************************/

#include "Outputs.h"
#include "EEStore.h"
#include "StringFormatter.h"
#include "IODevice.h"

///////////////////////////////////////////////////////////////////////////////
// Static function to print all output states to stream in the form "<Y id state>"

void Output::printAll(Print *stream){
  for (Output *tt = Output::firstOutput; tt != NULL; tt = tt->nextOutput)
    StringFormatter::send(stream, F("<Y %d %d>\n"), tt->data.id, tt->data.active);
} // Output::printAll

///////////////////////////////////////////////////////////////////////////////
// Object method to activate / deactivate the Output state.

<<<<<<< HEAD
void  Output::activate(int s){
=======
void  Output::activate(uint16_t s){
>>>>>>> 03e2684b
  s = (s>0);  // Make 0 or 1
  data.active = s;                     // if s>0, set status to active, else inactive
  // set state of output pin to HIGH or LOW depending on whether bit zero of iFlag is set to 0 (ACTIVE=HIGH) or 1 (ACTIVE=LOW)
  IODevice::write(data.pin, s ^ data.invert);  

  // Update EEPROM if output has been stored.    
  if(EEStore::eeStore->data.nOutputs > 0 && num > 0)
    EEPROM.put(num, data.flags);
}

///////////////////////////////////////////////////////////////////////////////
// Static function to locate Output object specified by ID 'n'.
//   Return NULL if not found.

Output* Output::get(uint16_t n){
  Output *tt;
  for(tt=firstOutput;tt!=NULL && tt->data.id!=n;tt=tt->nextOutput);
  return(tt);
}

///////////////////////////////////////////////////////////////////////////////
// Static function to delete Output object specified by ID 'n'.
//   Return false if not found.

bool Output::remove(uint16_t n){
  Output *tt,*pp=NULL;

  for(tt=firstOutput;tt!=NULL && tt->data.id!=n;pp=tt,tt=tt->nextOutput);

  if(tt==NULL) return false;
  
  if(tt==firstOutput)
    firstOutput=tt->nextOutput;
  else
    pp->nextOutput=tt->nextOutput;

  free(tt);

  return true;
  }

///////////////////////////////////////////////////////////////////////////////
// Static function to load configuration and state of all Outputs from EEPROM

void Output::load(){
  struct OutputData data;
  Output *tt;

  for(uint16_t i=0;i<EEStore::eeStore->data.nOutputs;i++){
    EEPROM.get(EEStore::pointer(),data);
    // Create new object, set current state to default or to saved state from eeprom.
    tt=create(data.id, data.pin, data.flags, data.setDefault ? data.defaultValue : data.active);

    if (tt) tt->num=EEStore::pointer() + offsetof(OutputData, oStatus); // Save pointer to flags within EEPROM
    EEStore::advance(sizeof(tt->data));
  }
}

///////////////////////////////////////////////////////////////////////////////
// Static function to store configuration and state of all Outputs to EEPROM

void Output::store(){
  Output *tt;

  tt=firstOutput;
  EEStore::eeStore->data.nOutputs=0;

  while(tt!=NULL){
    EEPROM.put(EEStore::pointer(),tt->data);
    tt->num=EEStore::pointer() + offsetof(OutputData, oStatus); // Save pointer to flags within EEPROM
    EEStore::advance(sizeof(tt->data));
    tt=tt->nextOutput;
    EEStore::eeStore->data.nOutputs++;
  }

}

///////////////////////////////////////////////////////////////////////////////
// Static function to create an Output object

<<<<<<< HEAD
Output *Output::create(int id, VPIN pin, int iFlag, int v){
=======
Output *Output::create(uint16_t id, VPIN pin, int iFlag, int v){
>>>>>>> 03e2684b
  Output *tt;

  if (pin > VPIN_MAX) return NULL;
  
  if(firstOutput==NULL){
    firstOutput=(Output *)calloc(1,sizeof(Output));
    tt=firstOutput;
  } else if((tt=get(id))==NULL){
    tt=firstOutput;
    while(tt->nextOutput!=NULL)
      tt=tt->nextOutput;
    tt->nextOutput=(Output *)calloc(1,sizeof(Output));
    tt=tt->nextOutput;
  }

  if(tt==NULL) return tt;
  tt->num = 0; // make sure new object doesn't get written to EEPROM until store() command
  tt->data.id=id;
  tt->data.pin=pin;
  tt->data.flags=iFlag;

  if(v==1){
    // sets status to 0 (INACTIVE) is bit 1 of iFlag=0, otherwise set to value of bit 2 of iFlag
    if (tt->data.setDefault) 
      tt->data.active = tt->data.defaultValue;
    else
      tt->data.active = 0;
  }
  IODevice::write(tt->data.pin, tt->data.active ^ tt->data.invert);

  return(tt);
}

///////////////////////////////////////////////////////////////////////////////

Output *Output::firstOutput=NULL;<|MERGE_RESOLUTION|>--- conflicted
+++ resolved
@@ -97,11 +97,7 @@
 ///////////////////////////////////////////////////////////////////////////////
 // Object method to activate / deactivate the Output state.
 
-<<<<<<< HEAD
-void  Output::activate(int s){
-=======
 void  Output::activate(uint16_t s){
->>>>>>> 03e2684b
   s = (s>0);  // Make 0 or 1
   data.active = s;                     // if s>0, set status to active, else inactive
   // set state of output pin to HIGH or LOW depending on whether bit zero of iFlag is set to 0 (ACTIVE=HIGH) or 1 (ACTIVE=LOW)
@@ -182,11 +178,7 @@
 ///////////////////////////////////////////////////////////////////////////////
 // Static function to create an Output object
 
-<<<<<<< HEAD
-Output *Output::create(int id, VPIN pin, int iFlag, int v){
-=======
 Output *Output::create(uint16_t id, VPIN pin, int iFlag, int v){
->>>>>>> 03e2684b
   Output *tt;
 
   if (pin > VPIN_MAX) return NULL;
