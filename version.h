--- conflicted
+++ resolved
@@ -3,12 +3,9 @@
 
 #include "StringFormatter.h"
 
-#define VERSION "3.0.15"
-<<<<<<< HEAD
-// 3.0.15 Ignore CV1 bit 7 read rejected by decoder when identifying loco id.  
-=======
+#define VERSION "3.0.16"
+// 3.0.16 Ignore CV1 bit 7 read rejected by decoder when identifying loco id.  
 // 3.0.15 only send function commands once, not 4 times
->>>>>>> bce5acc8
 // 3.0.14 gap in ack tolerant fix,  prog track power management over join fix. 
 // 3.0.13 Functions>127 fix
 // 3.0.12 Fix HOSTNAME function for STA mode for WiFi
