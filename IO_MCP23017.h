--- conflicted
+++ resolved
@@ -54,18 +54,11 @@
     I2CManager.write(_I2CAddress, 3, REG_GPPUA, temp, temp>>8);  
   }
   void _writePortModes() override {
-<<<<<<< HEAD
-    // Write 1 to IODIR for in-use pins that are inputs, 0 for outputs (i.e. _portMode inverted)
-    uint16_t temp = ~(_portMode & _portInUse);
-    I2CManager.write(_I2CAddress, 3, REG_IODIRA, temp, temp>>8);
-    // Enable interrupt for those pins which are inputs (_portMode=0)
-=======
     // Write 0 to IODIR for in-use pins that are outputs, 1 for others.
     uint16_t temp = ~(_portMode & _portInUse);
     I2CManager.write(_I2CAddress, 3, REG_IODIRA, temp, temp>>8);
     // Enable interrupt for in-use pins which are inputs (_portMode=0)
     temp = ~_portMode & _portInUse;
->>>>>>> 4f16a4ca
     I2CManager.write(_I2CAddress, 3, REG_INTCONA, 0x00, 0x00);
     I2CManager.write(_I2CAddress, 3, REG_GPINTENA, temp, temp>>8);
   }
