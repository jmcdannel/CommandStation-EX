--- conflicted
+++ resolved
@@ -152,13 +152,8 @@
   expanderWrite(0);
 }
 
-<<<<<<< HEAD
-size_t LiquidCrystal_I2C::writeNative(uint8_t c) {
-  send(c, Rs);
-=======
 size_t LiquidCrystal_I2C::write(uint8_t value) {
   send(value, Rs);
->>>>>>> c27aa3a2
   return 1;
 }
 
