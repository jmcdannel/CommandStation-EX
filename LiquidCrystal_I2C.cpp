--- conflicted
+++ resolved
@@ -196,11 +196,7 @@
   outputBuffer[len++] = highnib;
   outputBuffer[len++] = lownib|En;
   outputBuffer[len++] = lownib;
-<<<<<<< HEAD
-  I2CManager.write(_Addr, outputBuffer, len, &requestBlock);
-=======
   I2CManager.write(_Addr, outputBuffer, len);
->>>>>>> 88949358
 }
 
 // write 4 data bits to the HD44780 LCD controller.
@@ -209,31 +205,15 @@
   // Enable must be set/reset for at least 450ns.  This is well within the
   // I2C clock cycle time of 2.5us at 400kHz. Data is clocked in to the
   // HD44780 on the trailing edge of the Enable pin.
-<<<<<<< HEAD
-  // Wait for previous request to complete before writing to outputbuffer.
-  requestBlock.wait();
-  uint8_t len = 0;
-  outputBuffer[len++] = _data|En;
-  outputBuffer[len++] = _data;
-  I2CManager.write(_Addr, outputBuffer, len, &requestBlock);
-=======
   uint8_t len = 0;
   outputBuffer[len++] = _data|En;
   outputBuffer[len++] = _data;
   I2CManager.write(_Addr, outputBuffer, len);
->>>>>>> 88949358
 }
 
 // write a byte to the PCF8574 I2C interface.  We don't need to set
 // the enable pin for this.
 void LiquidCrystal_I2C::expanderWrite(uint8_t value) {
-<<<<<<< HEAD
-  // Wait for previous request to complete before writing to outputbuffer.
-  requestBlock.wait();
-  outputBuffer[0] = value | _backlightval;
-  I2CManager.write(_Addr, outputBuffer, 1, &requestBlock);
-=======
   outputBuffer[0] = value | _backlightval;
   I2CManager.write(_Addr, outputBuffer, 1);
->>>>>>> 88949358
 }