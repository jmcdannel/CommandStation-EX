--- conflicted
+++ resolved
@@ -20,10 +20,6 @@
 
 #include <Arduino.h>
 #include "LiquidCrystal_I2C.h"
-<<<<<<< HEAD
-#include "I2CManager.h"
-=======
->>>>>>> 3c9e0f2e
 #include "DIAG.h"
 
 // When the display powers up, it is configured as follows:
