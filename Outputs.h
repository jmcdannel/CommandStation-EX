--- conflicted
+++ resolved
@@ -23,7 +23,6 @@
 #include "IODevice.h"
 
 struct OutputData {
-<<<<<<< HEAD
   union {
     uint8_t oStatus;      // (Bit 0=Invert, Bit 1=Set state to default, Bit 2=default state, Bit 7=active)
     struct {
@@ -38,55 +37,26 @@
       unsigned int active : 1;
     };
   };
-  int id;
+  uint16_t id;
   VPIN pin; 
-=======
-  uint8_t oStatus;
-  uint16_t id;
-  uint8_t pin; 
-  uint8_t iFlag; 
->>>>>>> f8fb08e3
 };
 
-struct BrokenOutputData {
-  uint8_t oStatus;
-  uint8_t id;
-  uint8_t pin;
-  uint8_t iFlag;
-};
 
 class Output{
-<<<<<<< HEAD
 public:
-  void activate(int s);
+  void activate(uint16_t s);
   bool isActive();
-  static Output* get(int);
-  static bool remove(int);
-  static void load();
-  static void store();
-  static Output *create(int, VPIN, int, int=0);
-=======
-
-public:
-  void activate(int s);
   static Output* get(uint16_t);
   static bool remove(uint16_t);
   static void load();
   static void store();
-  static Output *create(uint16_t, uint8_t, uint8_t, uint8_t=0);
->>>>>>> f8fb08e3
+  static Output *create(uint16_t, VPIN, int, int=0);
   static Output *firstOutput;
   struct OutputData data;
   Output *nextOutput;
   static void printAll(Print *);
-<<<<<<< HEAD
 private:
-  int num;  // EEPROM address of oStatus in OutputData struct, or zero if not stored.
-=======
-
-private:
-  int num;  // EEPROM pointer (Chris has no idea what this is all about!)
->>>>>>> f8fb08e3
+  uint16_t num;  // EEPROM address of oStatus in OutputData struct, or zero if not stored.
   
 }; // Output
   
