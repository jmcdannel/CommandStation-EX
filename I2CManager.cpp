--- conflicted
+++ resolved
@@ -23,26 +23,16 @@
 
 #if defined(ARDUINO_ARCH_AVR) 
 #include "MiniWire.h"  // Cut-down Wire library with asynchronous transmission
-<<<<<<< HEAD
-#define Wire MiniWire
-#else
-#include <Wire.h>    // Standard Wire library
-=======
 #else
 #include <Wire.h>    // Standard Wire library
 #define MiniWire Wire
->>>>>>> 90c4ba14
 #endif
 
 // If not already initialised, initialise I2C (wire).
 void I2CManagerClass::begin(void) {
   if (!_beginCompleted) {
     _beginCompleted = true;
-<<<<<<< HEAD
-    Wire.begin();
-=======
     MiniWire.begin();
->>>>>>> 90c4ba14
 
     // Probe and list devices.
     bool found = false;
@@ -62,11 +52,7 @@
   if (speed < _clockSpeed && !_clockSpeedFixed) {
     _clockSpeed = speed;
   }
-<<<<<<< HEAD
-  Wire.setClock(_clockSpeed);
-=======
   MiniWire.setClock(_clockSpeed);
->>>>>>> 90c4ba14
 }
 
 // Force clock speed to that specified.  It can then only 
@@ -82,30 +68,17 @@
 // Check if specified I2C address is responding.
 // Returns 0 if OK, or error code.
 uint8_t I2CManagerClass::checkAddress(uint8_t address) {
-<<<<<<< HEAD
-  Wire.beginTransmission(address);
-  return Wire.endTransmission();
-=======
   MiniWire.beginTransmission(address);
   return MiniWire.endTransmission();
->>>>>>> 90c4ba14
 }
 
 // Write a complete transmission to I2C using a supplied buffer of data
 uint8_t I2CManagerClass::write(uint8_t address, const uint8_t buffer[], uint8_t size) {
-<<<<<<< HEAD
-  Wire.beginTransmission(address);
-  Wire.write(buffer, size);
-#if defined(Wire)   // Wire is defined as a macro if MiniWire is in use
-  // Write without waiting for completion
-  return Wire.endTransmission(true, true);
-=======
   MiniWire.beginTransmission(address);
   MiniWire.write(buffer, size);
 #if !defined(MiniWire)   // MiniWire is defined as a macro if Wire is in use
   // Write without waiting for completion
   return MiniWire.endTransmission(true, true);
->>>>>>> 90c4ba14
 #else
   return Wire.endTransmission();
 #endif
@@ -147,11 +120,7 @@
     MiniWire.write(writeBuffer, writeSize);
     MiniWire.endTransmission(false); // Don't free bus yet
   }
-<<<<<<< HEAD
-  Wire.requestFrom(address, (size_t)readSize);
-=======
   MiniWire.requestFrom(address, (size_t)readSize);
->>>>>>> 90c4ba14
   uint8_t nBytes = 0;
   while (MiniWire.available() && nBytes < readSize) 
     readBuffer[nBytes++] = MiniWire.read();
