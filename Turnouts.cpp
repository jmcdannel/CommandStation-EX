--- conflicted
+++ resolved
@@ -195,32 +195,21 @@
 // The pin used internally by the turnout is the number within this range.  So if firstServoVpin is 100,
 // then VPIN 100 is pin 0, VPIN 101 is pin 1 etc. up to VPIN 163 is pin 63.  Servos generally operate 
 // over the range of 200-400 so the activePosition and inactivePosition are limited to 0-511 in range.
-<<<<<<< HEAD
-=======
 // Ideally, the VPIN wouldn't be limited and probably the position wouldn't be so limited, but the 
 // problem is that there is limited space within the structure.
->>>>>>> 90c4ba14
 Turnout *Turnout::createServo(int id, VPIN vpin, uint16_t activePosition, uint16_t inactivePosition, uint8_t profile, uint8_t initialState){
   int pin = vpin - IODevice::firstServoVPin;
   if (pin < 0 || pin >=64) return NULL; // Check valid range of servo pins
   if (activePosition > 511 || inactivePosition > 511 || profile > 4) return NULL;
-<<<<<<< HEAD
-=======
   // Configure PWM interface device
   int deviceParams[] = {(int)activePosition, (int)inactivePosition, profile, initialState};
   if (!IODevice::configure(vpin, sizeof(deviceParams)/sizeof(deviceParams[0]), deviceParams)) return NULL;
 
->>>>>>> 90c4ba14
   Turnout *tt=create(id);
   tt->data.tStatus= STATUS_PWM | (pin &  STATUS_PWMPIN);
   // Pack active/inactive positions into available space.
   tt->data.positionWord = (profile << 10) | ((activePosition & 0x100) << 1) | inactivePosition; 
   tt->data.positionByte = activePosition & 0xff;  // low 8 bits of activeAngle.
-<<<<<<< HEAD
-  // Create PWM interface object 
-  Analogue::create(vpin, vpin, activePosition, inactivePosition, profile, initialState);
-=======
->>>>>>> 90c4ba14
   return(tt);
 }
 
@@ -237,11 +226,7 @@
   } else if (params == 2) { // <T id n n> for DCC or LCN
     return createDCC(id, p[0], p[1]);
   } else if (params == 3) { // legacy <T id n n n> for Servo
-<<<<<<< HEAD
-    return createServo(id, (VPIN)p[0], (uint8_t)p[1], (uint8_t)p[2]);
-=======
     return createServo(id, (VPIN)p[0], (uint16_t)p[1], (uint16_t)p[2]);
->>>>>>> 90c4ba14
   }
   return NULL;
 }
