/*
 *  © 2020, Chris Harlow. All rights reserved.
 *  © 2020, Harald Barth.
 *  
 *  This file is part of CommandStation-EX
 *
 *  This is free software: you can redistribute it and/or modify
 *  it under the terms of the GNU General Public License as published by
 *  the Free Software Foundation, either version 3 of the License, or
 *  (at your option) any later version.
 *
 *  It is distributed in the hope that it will be useful,
 *  but WITHOUT ANY WARRANTY; without even the implied warranty of
 *  MERCHANTABILITY or FITNESS FOR A PARTICULAR PURPOSE.  See the
 *  GNU General Public License for more details.
 *
 *  You should have received a copy of the GNU General Public License
 *  along with CommandStation.  If not, see <https://www.gnu.org/licenses/>.
 */
#include "StringFormatter.h"
#include "DCCEXParser.h"
#include "DCC.h"
#include "DCCWaveform.h"
#include "Turnouts.h"
#include "Outputs.h"
#include "Sensors.h"
#include "freeMemory.h"
#include "GITHUB_SHA.h"
#include "version.h"

#include "EEStore.h"
#include "DIAG.h"
#include <avr/wdt.h>

// These keywords are used in the <1> command. The number is what you get if you use the keyword as a parameter.
// To discover new keyword numbers , use the <$ YOURKEYWORD> command
const int16_t HASH_KEYWORD_PROG = -29718;
const int16_t HASH_KEYWORD_MAIN = 11339;
const int16_t HASH_KEYWORD_JOIN = -30750;
const int16_t HASH_KEYWORD_CABS = -11981;
const int16_t HASH_KEYWORD_RAM = 25982;
const int16_t HASH_KEYWORD_CMD = 9962;
const int16_t HASH_KEYWORD_WIT = 31594;
const int16_t HASH_KEYWORD_WIFI = -5583;
const int16_t HASH_KEYWORD_ACK = 3113;
const int16_t HASH_KEYWORD_ON = 2657;
const int16_t HASH_KEYWORD_DCC = 6436;
const int16_t HASH_KEYWORD_SLOW = -17209;
const int16_t HASH_KEYWORD_PROGBOOST = -6353;
const int16_t HASH_KEYWORD_EEPROM = -7168;
const int16_t HASH_KEYWORD_LIMIT = 27413;
const int16_t HASH_KEYWORD_ETHERNET = -30767;    
const int16_t HASH_KEYWORD_MAX = 16244;
const int16_t HASH_KEYWORD_MIN = 15978;
const int16_t HASH_KEYWORD_LCN = 15137;   
const int16_t HASH_KEYWORD_RESET = 26133;
<<<<<<< HEAD
const int16_t HASH_KEYWORD_LOOP = 28540;
=======
const int16_t HASH_KEYWORD_SPEED28 = -17064;
const int16_t HASH_KEYWORD_SPEED128 = 25816;
>>>>>>> 813ad7e6

int16_t DCCEXParser::stashP[MAX_COMMAND_PARAMS];
bool DCCEXParser::stashBusy;

Print *DCCEXParser::stashStream = NULL;
RingStream *DCCEXParser::stashRingStream = NULL;
byte DCCEXParser::stashTarget=0;

// This is a JMRI command parser, one instance per incoming stream
// It doesnt know how the string got here, nor how it gets back.
// It knows nothing about hardware or tracks... it just parses strings and
// calls the corresponding DCC api.
// Non-DCC things like turnouts, pins and sensors are handled in additional JMRI interface classes.

DCCEXParser::DCCEXParser() {}
void DCCEXParser::flush()
{
    if (Diag::CMD)
        DIAG(F("Buffer flush"));
    bufferLength = 0;
    inCommandPayload = false;
}

void DCCEXParser::loop(Stream &stream)
{
    while (stream.available())
    {
        if (bufferLength == MAX_BUFFER)
        {
            flush();
        }
        char ch = stream.read();
        if (ch == '<')
        {
            inCommandPayload = true;
            bufferLength = 0;
            buffer[0] = '\0';
        }
        else if (ch == '>')
        {
            buffer[bufferLength] = '\0';
            parse(&stream, buffer, NULL); // Parse this (No ringStream for serial)
            inCommandPayload = false;
            break;
        }
        else if (inCommandPayload)
        {
            buffer[bufferLength++] = ch;
        }
    }
    Sensor::checkAll(&stream); // Update and print changes
}

int16_t DCCEXParser::splitValues(int16_t result[MAX_COMMAND_PARAMS], const byte *cmd)
{
    byte state = 1;
    byte parameterCount = 0;
    int16_t runningValue = 0;
    const byte *remainingCmd = cmd + 1; // skips the opcode
    bool signNegative = false;

    // clear all parameters in case not enough found
    for (int16_t i = 0; i < MAX_COMMAND_PARAMS; i++)
        result[i] = 0;

    while (parameterCount < MAX_COMMAND_PARAMS)
    {
        byte hot = *remainingCmd;

        switch (state)
        {

        case 1: // skipping spaces before a param
            if (hot == ' ')
                break;
            if (hot == '\0' || hot == '>')
                return parameterCount;
            state = 2;
            continue;

        case 2: // checking sign
            signNegative = false;
            runningValue = 0;
            state = 3;
            if (hot != '-')
                continue;
            signNegative = true;
            break;
        case 3: // building a parameter
            if (hot >= '0' && hot <= '9')
            {
                runningValue = 10 * runningValue + (hot - '0');
                break;
            }
            if (hot >= 'a' && hot <= 'z') hot=hot-'a'+'A'; // uppercase a..z
            if (hot >= 'A' && hot <= 'Z')
            {
                // Since JMRI got modified to send keywords in some rare cases, we need this
                // Super Kluge to turn keywords into a hash value that can be recognised later
                runningValue = ((runningValue << 5) + runningValue) ^ hot;
                break;
            }
            result[parameterCount] = runningValue * (signNegative ? -1 : 1);
            parameterCount++;
            state = 1;
            continue;
        }
        remainingCmd++;
    }
    return parameterCount;
}

int16_t DCCEXParser::splitHexValues(int16_t result[MAX_COMMAND_PARAMS], const byte *cmd)
{
    byte state = 1;
    byte parameterCount = 0;
    int16_t runningValue = 0;
    const byte *remainingCmd = cmd + 1; // skips the opcode
    
    // clear all parameters in case not enough found
    for (int16_t i = 0; i < MAX_COMMAND_PARAMS; i++)
        result[i] = 0;

    while (parameterCount < MAX_COMMAND_PARAMS)
    {
        byte hot = *remainingCmd;

        switch (state)
        {

        case 1: // skipping spaces before a param
            if (hot == ' ')
                break;
            if (hot == '\0' || hot == '>')
                return parameterCount;
            state = 2;
            continue;

        case 2: // checking first hex digit
            runningValue = 0;
            state = 3;
            continue;

        case 3: // building a parameter
            if (hot >= '0' && hot <= '9')
            {
                runningValue = 16 * runningValue + (hot - '0');
                break;
            }
            if (hot >= 'A' && hot <= 'F')
            {
                runningValue = 16 * runningValue + 10 + (hot - 'A');
                break;
            }
            if (hot >= 'a' && hot <= 'f')
            {
                runningValue = 16 * runningValue + 10 + (hot - 'a');
                break;
            }
            if (hot==' ' || hot=='>' || hot=='\0') { 
               result[parameterCount] = runningValue;
               parameterCount++;
               state = 1;
               continue;
            }
            return -1; // invalid hex digit
        }
        remainingCmd++;
    }
    return parameterCount;
}

FILTER_CALLBACK DCCEXParser::filterCallback = 0;
FILTER_CALLBACK DCCEXParser::filterRMFTCallback = 0;
AT_COMMAND_CALLBACK DCCEXParser::atCommandCallback = 0;
void DCCEXParser::setFilter(FILTER_CALLBACK filter)
{
    filterCallback = filter;
}
void DCCEXParser::setRMFTFilter(FILTER_CALLBACK filter)
{
    filterRMFTCallback = filter;
}
void DCCEXParser::setAtCommandCallback(AT_COMMAND_CALLBACK callback)
{
    atCommandCallback = callback;
}

// Parse an F() string 
void DCCEXParser::parse(const FSH * cmd) {
      int size=strlen_P((char *)cmd)+1; 
      char buffer[size];
      strcpy_P(buffer,(char *)cmd);
      parse(&Serial,(byte *)buffer,NULL);
}

// See documentation on DCC class for info on this section
void DCCEXParser::parse(Print *stream, byte *com, RingStream * ringStream)
{
    (void)EEPROM; // tell compiler not to warn this is unused
    if (Diag::CMD)
        DIAG(F("PARSING:%s"), com);
    int16_t p[MAX_COMMAND_PARAMS];
    while (com[0] == '<' || com[0] == ' ')
        com++; // strip off any number of < or spaces
    byte params = splitValues(p, com);
    byte opcode = com[0];

    if (filterCallback)
        filterCallback(stream, opcode, params, p);
    if (filterRMFTCallback && opcode!='\0')
        filterRMFTCallback(stream, opcode, params, p);

    // Functions return from this switch if complete, break from switch implies error <X> to send
    switch (opcode)
    {
    case '\0':
        return; // filterCallback asked us to ignore
    case 't':   // THROTTLE <t [REGISTER] CAB SPEED DIRECTION>
    {
        int16_t cab;
        int16_t tspeed;
        int16_t direction;

        if (params == 4)
        { // <t REGISTER CAB SPEED DIRECTION>
            cab = p[1];
            tspeed = p[2];
            direction = p[3];
        }
        else if (params == 3)
        { // <t CAB SPEED DIRECTION>
            cab = p[0];
            tspeed = p[1];
            direction = p[2];
        }
        else
            break;

        // Convert DCC-EX protocol speed steps where
        // -1=emergency stop, 0-126 as speeds
        // to DCC 0=stop, 1= emergency stop, 2-127 speeds
        if (tspeed > 126 || tspeed < -1)
            break; // invalid JMRI speed code
        if (tspeed < 0)
            tspeed = 1; // emergency stop DCC speed
        else if (tspeed > 0)
            tspeed++; // map 1-126 -> 2-127
        if (cab == 0 && tspeed > 1)
            break; // ignore broadcasts of speed>1

        if (direction < 0 || direction > 1)
            break; // invalid direction code

        DCC::setThrottle(cab, tspeed, direction);
        if (params == 4)
            StringFormatter::send(stream, F("<T %d %d %d>\n"), p[0], p[2], p[3]);
        else
            StringFormatter::send(stream, F("<O>\n"));
        return;
    }
    case 'f': // FUNCTION <f CAB BYTE1 [BYTE2]>
        if (parsef(stream, params, p))
            return;
        break;

    case 'a': // ACCESSORY <a ADDRESS SUBADDRESS ACTIVATE> or <a LINEARADDRESS ACTIVATE>
        { 
          int address;
          byte subaddress;
          byte activep;
          if (params==2) { // <a LINEARADDRESS ACTIVATE>
              address=(p[0] - 1) / 4 + 1;
              subaddress=(p[0] - 1)  % 4;
              activep=1;        
          }
          else if (params==3) { // <a ADDRESS SUBADDRESS ACTIVATE>
              address=p[0];
              subaddress=p[1];
              activep=2;        
          }
          else break; // invalid no of parameters
          
          if (
             ((address & 0x01FF) != address)      // invalid address (limit 9 bits ) 
          || ((subaddress & 0x03) != subaddress)  // invalid subaddress (limit 2 bits ) 
          || ((p[activep]  & 0x01) != p[activep]) // invalid activate 0|1
          ) break; 
            
          DCC::setAccessory(address, subaddress,p[activep]==1);
        }
        return;
     
    case 'T': // TURNOUT  <T ...>
        if (parseT(stream, params, p))
            return;
        break;

    case 'Z': // OUTPUT <Z ...>
        if (parseZ(stream, params, p))
            return;
        break;

    case 'S': // SENSOR <S ...>
        if (parseS(stream, params, p))
            return;
        break;

    case 'w': // WRITE CV on MAIN <w CAB CV VALUE>
        DCC::writeCVByteMain(p[0], p[1], p[2]);
        return;

    case 'b': // WRITE CV BIT ON MAIN <b CAB CV BIT VALUE>
        DCC::writeCVBitMain(p[0], p[1], p[2], p[3]);
        return;

    case 'M': // WRITE TRANSPARENT DCC PACKET MAIN <M REG X1 ... X9>
    case 'P': // WRITE TRANSPARENT DCC PACKET PROG <P REG X1 ... X9>
        // Re-parse the command using a hex-only splitter
        params=splitHexValues(p,com)-1; // drop REG
        if (params<1) break;  
        {
          byte packet[params];
          for (int i=0;i<params;i++) {
            packet[i]=(byte)p[i+1];
            if (Diag::CMD) DIAG(F("packet[%d]=%d (0x%x)"), i, packet[i], packet[i]);
          }
          if (opcode=='M') DCCWaveform::mainTrack.schedulePacket(packet,params,3);
          else DCCWaveform::progTrack->schedulePacket(packet,params,3);  
        }
        return;
        
    case 'W': // WRITE CV ON PROG <W CV VALUE CALLBACKNUM CALLBACKSUB>
            if (!stashCallback(stream, p, ringStream))
                break;
        if (params == 1) // <W id> Write new loco id (clearing consist and managing short/long)
            DCC::setLocoId(p[0],callback_Wloco);
        else // WRITE CV ON PROG <W CV VALUE [CALLBACKNUM] [CALLBACKSUB]>
            DCC::writeCVByte(p[0], p[1], callback_W);
        return;

    case 'V': // VERIFY CV ON PROG <V CV VALUE> <V CV BIT 0|1>
        if (params == 2)
        { // <V CV VALUE>
            if (!stashCallback(stream, p, ringStream))
                break;
            DCC::verifyCVByte(p[0], p[1], callback_Vbyte);
            return;
        }
        if (params == 3)
        {
            if (!stashCallback(stream, p, ringStream))
                break;
            DCC::verifyCVBit(p[0], p[1], p[2], callback_Vbit);
            return;
        }
        break;

    case 'B': // WRITE CV BIT ON PROG <B CV BIT VALUE CALLBACKNUM CALLBACKSUB>
        if (!stashCallback(stream, p, ringStream))
            break;
        DCC::writeCVBit(p[0], p[1], p[2], callback_B);
        return;

    case 'R': // READ CV ON PROG
        if (params == 3)
        { // <R CV CALLBACKNUM CALLBACKSUB>
            if (!stashCallback(stream, p, ringStream))
                break;
            DCC::readCV(p[0], callback_R);
            return;
        }
        if (params == 0)
        { // <R> New read loco id
            if (!stashCallback(stream, p, ringStream))
                break;
            DCC::getLocoId(callback_Rloco);
            return;
        }
        break;

    case '1': // POWERON <1   [MAIN | PROG | boosterid]>
    case '0': // POWEROFF <0 [MAIN | PROG | boosterid] >
        if (params > 1)
            break;
        {
            POWERMODE mode = opcode == '1' ? POWERMODE::ON : POWERMODE::OFF;
            if (params == 0 ||
		(MotorDriver::commonFaultPin && p[0] != HASH_KEYWORD_JOIN)) // commonFaultPin prevents individual track handling
            {                                    
                DCC::setProgTrackSyncMain(false);
                DCCWaveform::mainTrack.setPowerMode(mode);
                if (DCCWaveform::progTrack) DCCWaveform::progTrack->setPowerMode(mode);
		            if (mode == POWERMODE::OFF) DCC::setProgTrackBoost(false);  // Prog track boost mode will not outlive prog track off
                StringFormatter::send(stream, F("<p%c>\n"), opcode);
                return;
            }
            switch (p[0])
            {
            case 0:
            case 1:
            case 2:
            case 3:
            case 4:
                // power a specific main track booster
                DCCWaveform::setBoosterPowerMode(p[0],mode);
                StringFormatter::send(stream, F("<p%c %d>\n"), opcode,p[0]);
                return;
 
            case HASH_KEYWORD_MAIN:
                DCCWaveform::mainTrack.setPowerMode(mode);
                StringFormatter::send(stream, F("<p%c MAIN>\n"), opcode);
                DCC::setProgTrackSyncMain(false);
                return;

            case HASH_KEYWORD_PROG:
                DCC::setProgTrackSyncMain(false);
                DCCWaveform::progTrack->setPowerMode(mode);
		            if (mode == POWERMODE::OFF) DCC::setProgTrackBoost(false);  // Prog track boost mode will not outlive prog track off
                StringFormatter::send(stream, F("<p%c PROG>\n"), opcode);
                return;
                
            case HASH_KEYWORD_JOIN:
                DCCWaveform::mainTrack.setPowerMode(mode);
                DCCWaveform::progTrack->setPowerMode(mode);
                if (mode == POWERMODE::ON)
                {
                    DCC::setProgTrackSyncMain(true);
                    StringFormatter::send(stream, F("<p1 JOIN>\n"), opcode);
                }
                else {
                    DCC::setProgTrackSyncMain(false);
                    StringFormatter::send(stream, F("<p0>\n"));
                }
                return;
            }
            break;
        }
        return;

    case '!': // ESTOP ALL  <!>
        DCC::setThrottle(0,1,1); // this broadcasts speed 1(estop) and sets all reminders to speed 1. 
        return;

    case 'Q': // SENSORS <Q>
        Sensor::printAll(stream);
        return;

    case 's': // <s [pollsecs]>
        StringFormatter::send(stream, F("<p%d>\n"), DCCWaveform::mainTrack.getPowerMode() == POWERMODE::ON);
        StringFormatter::send(stream, F("<iDCC-EX V-%S / %S / %S G-%S>\n"), F(VERSION), F(ARDUINO_TYPE), DCC::getMotorShieldName(), F(GITHUB_SHA));
        if (params==1) {
          DCCWaveform::describeGauges(stream,p[0]);
        }
        Turnout::printAll(stream); //send all Turnout states
        Output::printAll(stream);  //send all Output  states
        Sensor::printAll(stream);  //send all Sensor  states
        // TODO Send stats of  speed reminders table
        return;       

    case 'E': // STORE EPROM <E>
        EEStore::store();
        StringFormatter::send(stream, F("<e %d %d %d>\n"), EEStore::eeStore->data.nTurnouts, EEStore::eeStore->data.nSensors, EEStore::eeStore->data.nOutputs);
        return;

    case 'e': // CLEAR EPROM <e>
        EEStore::clear();
        StringFormatter::send(stream, F("<O>\n"));
        return;

    case ' ': // < >
        StringFormatter::send(stream, F("\n"));
        return;

    case 'D': // < >
        if (parseD(stream, params, p))
            return;
        return;

    case '#': // NUMBER OF LOCOSLOTS <#>
        StringFormatter::send(stream, F("<# %d>\n"), MAX_LOCOS);
        return;

    case '-': // Forget Loco <- [cab]>
        if (params > 1 || p[0]<0) break;
        if (p[0]==0) DCC::forgetAllLocos();
        else  DCC::forgetLoco(p[0]);
        return;

    case 'F': // New command to call the new Loco Function API <F cab func 1|0>
        if (Diag::CMD)
            DIAG(F("Setting loco %d F%d %S"), p[0], p[1], p[2] ? F("ON") : F("OFF"));
        DCC::setFn(p[0], p[1], p[2] == 1);
        return;

    case '+': // Complex Wifi interface command (not usual parse)
        if (atCommandCallback) {
          DCCWaveform::mainTrack.setPowerMode(POWERMODE::OFF);
          if(DCCWaveform::progTrack) DCCWaveform::progTrack->setPowerMode(POWERMODE::OFF);
          atCommandCallback(com);
          return;
        }
        break;

    default: //anything else will diagnose and drop out to <X>
        DIAG(F("Opcode=%c params=%d"), opcode, params);
        for (int i = 0; i < params; i++)
            DIAG(F("p[%d]=%d (0x%x)"), i, p[i], p[i]);
        break;

    } // end of opcode switch

    // Any fallout here sends an <X>
    StringFormatter::send(stream, F("<X>\n"));
}

bool DCCEXParser::parseZ(Print *stream, int16_t params, int16_t p[])
{

    switch (params)
    {
    
    case 2: // <Z ID ACTIVATE>
    {
        Output *o = Output::get(p[0]);
        if (o == NULL)
            return false;
        o->activate(p[1]);
        StringFormatter::send(stream, F("<Y %d %d>\n"), p[0], p[1]);
    }
        return true;

    case 3: // <Z ID PIN INVERT>
        if (!Output::create(p[0], p[1], p[2], 1))
          return false;
        StringFormatter::send(stream, F("<O>\n"));
        return true;

    case 1: // <Z ID>
        if (!Output::remove(p[0]))
          return false;
        StringFormatter::send(stream, F("<O>\n"));
        return true;

    case 0: // <Z> list Output definitions
    {
        bool gotone = false;
        for (Output *tt = Output::firstOutput; tt != NULL; tt = tt->nextOutput)
        {
            gotone = true;
            StringFormatter::send(stream, F("<Y %d %d %d %d>\n"), tt->data.id, tt->data.pin, tt->data.iFlag, tt->data.oStatus);
        }
        return gotone;
    }
    default:
        return false;
    }
}

//===================================
bool DCCEXParser::parsef(Print *stream, int16_t params, int16_t p[])
{
    // JMRI sends this info in DCC message format but it's not exactly
    //      convenient for other processing
    if (params == 2)
    {
        byte instructionField = p[1] & 0xE0;   // 1110 0000
        if (instructionField == 0x80)          // 1000 0000 Function group 1
        {
	    // Shuffle bits from order F0 F4 F3 F2 F1 to F4 F3 F2 F1 F0 
            byte normalized = (p[1] << 1 & 0x1e) | (p[1] >> 4 & 0x01);
            funcmap(p[0], normalized, 0, 4);
        }
        else if (instructionField == 0xA0)     // 1010 0000 Function group 2
        {
	    if (p[1] & 0x10)                   // 0001 0000 Bit selects F5toF8 / F9toF12
		funcmap(p[0], p[1], 5, 8);
	    else
		funcmap(p[0], p[1], 9, 12);
        }
    }
    if (params == 3)
    {
        if (p[1] == 222)
            funcmap(p[0], p[2], 13, 20);
        else if (p[1] == 223)
            funcmap(p[0], p[2], 21, 28);
    }
    (void)stream; // NO RESPONSE
    return true;
}

void DCCEXParser::funcmap(int16_t cab, byte value, byte fstart, byte fstop)
{
    for (int16_t i = fstart; i <= fstop; i++)
    {
        DCC::setFn(cab, i, value & 1);
        value >>= 1;
    }
}

//===================================
bool DCCEXParser::parseT(Print *stream, int16_t params, int16_t p[])
{
    switch (params)
    {
    case 0: // <T>  list turnout definitions
    {
        bool gotOne = false;
        for (Turnout *tt = Turnout::firstTurnout; tt != NULL; tt = tt->nextTurnout)
        {
            gotOne = true;
            StringFormatter::send(stream, F("<H %d %d %d %d>\n"), tt->data.id, tt->data.address, 
                tt->data.subAddress, (tt->data.tStatus & STATUS_ACTIVE)!=0);
        }
        return gotOne; // will <X> if none found
    }

    case 1: // <T id>  delete turnout
        if (!Turnout::remove(p[0]))
            return false;
        StringFormatter::send(stream, F("<O>\n"));
        return true;

    case 2: // <T id 0|1>  activate turnout
    {
        Turnout *tt = Turnout::get(p[0]);
        if (!tt)
            return false;
        tt->activate(p[1]);
        StringFormatter::send(stream, F("<H %d %d>\n"), tt->data.id, (tt->data.tStatus & STATUS_ACTIVE)!=0);
    }
        return true;

    case 3: // <T id addr subaddr>  define turnout
        if (!Turnout::create(p[0], p[1], p[2]))
            return false;
        StringFormatter::send(stream, F("<O>\n"));
        return true;

    default:
        return false; // will <x>
    }
}

bool DCCEXParser::parseS(Print *stream, int16_t params, int16_t p[])
{

    switch (params)
    {
    case 3: // <S id pin pullup>  create sensor. pullUp indicator (0=LOW/1=HIGH)
        if (!Sensor::create(p[0], p[1], p[2]))
          return false;
        StringFormatter::send(stream, F("<O>\n"));
        return true;

    case 1: // S id> remove sensor
        if (!Sensor::remove(p[0]))
          return false;
        StringFormatter::send(stream, F("<O>\n"));
        return true;

    case 0: // <S> list sensor definitions
	if (Sensor::firstSensor == NULL)
	    return false;
        for (Sensor *tt = Sensor::firstSensor; tt != NULL; tt = tt->nextSensor)
        {
            StringFormatter::send(stream, F("<Q %d %d %d>\n"), tt->data.snum, tt->data.pin, tt->data.pullUp);
        }
        return true;

    default: // invalid number of arguments
        break;
    }
    return false;
}

bool DCCEXParser::parseD(Print *stream, int16_t params, int16_t p[])
{
    if (params == 0)
        return false;
    bool onOff = (params > 0) && (p[1] == 1 || p[1] == HASH_KEYWORD_ON); // dont care if other stuff or missing... just means off
    switch (p[0])
    {
    case HASH_KEYWORD_CABS: // <D CABS>
        DCC::displayCabList(stream);
        return true;

    case HASH_KEYWORD_RAM: // <D RAM>
        StringFormatter::send(stream, F("Free memory=%d\n"), minimumFreeMemory());
        break;

    case HASH_KEYWORD_ACK: // <D ACK ON/OFF> <D ACK [LIMIT|MIN|MAX] Value>
    	if (!DCCWaveform::progTrack) break; // no prog track
    	if (params >= 3) {
	    if (p[1] == HASH_KEYWORD_LIMIT) {
	      DCCWaveform::progTrack->setAckLimit(p[2]);
	      StringFormatter::send(stream, F("Ack limit=%dmA\n"), p[2]);
	    } else if (p[1] == HASH_KEYWORD_MIN) {
	      DCCWaveform::progTrack->setMinAckPulseDuration(p[2]);
	      StringFormatter::send(stream, F("Ack min=%dus\n"), p[2]);
	    } else if (p[1] == HASH_KEYWORD_MAX) {
	      DCCWaveform::progTrack->setMaxAckPulseDuration(p[2]);
	      StringFormatter::send(stream, F("Ack max=%dus\n"), p[2]);
	    }
	} else {
	  StringFormatter::send(stream, F("Ack diag %S\n"), onOff ? F("on") : F("off"));
	  Diag::ACK = onOff;
	}
        return true;

    case HASH_KEYWORD_CMD: // <D CMD ON/OFF>
        Diag::CMD = onOff;
        return true;

    case HASH_KEYWORD_WIFI: // <D WIFI ON/OFF>
        Diag::WIFI = onOff;
        return true;

   case HASH_KEYWORD_ETHERNET: // <D ETHERNET ON/OFF>
        Diag::ETHERNET = onOff;
        return true;

    case HASH_KEYWORD_WIT: // <D WIT ON/OFF>
        Diag::WITHROTTLE = onOff;
        return true;
  
    case HASH_KEYWORD_LCN: // <D LCN ON/OFF>
        Diag::LCN = onOff;
        return true;

    case HASH_KEYWORD_PROGBOOST:
        DCC::setProgTrackBoost(true);
	      return true;

    case HASH_KEYWORD_RESET:
        {
          wdt_enable( WDTO_15MS); // set Arduino watchdog timer for 15ms 
          delay(50);            // wait for the prescaller time to expire          
          break; // and <X> if we didnt restart 
        }

    case HASH_KEYWORD_LOOP:
        Diag::LOOP=onOff; 
        Diag::LOOP_count=0; 
        Diag::LOOP_start=millis(); 
        break;
        
    case HASH_KEYWORD_EEPROM: // <D EEPROM NumEntries>
	if (params >= 2)
	    EEStore::dump(p[1]);
	return true;

    case HASH_KEYWORD_SPEED28:
        DCC::setGlobalSpeedsteps(28);
	StringFormatter::send(stream, F("28 Speedsteps"));
        return true;

    case HASH_KEYWORD_SPEED128:
        DCC::setGlobalSpeedsteps(128);
	StringFormatter::send(stream, F("128 Speedsteps"));
        return true;

    default: // invalid/unknown
        break;
    }
    return false;
}

// CALLBACKS must be static
bool DCCEXParser::stashCallback(Print *stream, int16_t p[MAX_COMMAND_PARAMS], RingStream * ringStream)
{
    if (stashBusy )
        return false;
    stashBusy = true;
    stashStream = stream;
    stashRingStream=ringStream;
    if (ringStream) stashTarget= ringStream->peekTargetMark();
    memcpy(stashP, p, MAX_COMMAND_PARAMS * sizeof(p[0]));
    return true;
}

Print * DCCEXParser::getAsyncReplyStream() {
       if (stashRingStream) {
           stashRingStream->mark(stashTarget);
           return stashRingStream;
       }
       return stashStream;
}

void DCCEXParser::commitAsyncReplyStream() {
     if (stashRingStream) stashRingStream->commit();
     stashBusy = false;
}

void DCCEXParser::callback_W(int16_t result)
{
    StringFormatter::send(getAsyncReplyStream(),
          F("<r%d|%d|%d %d>\n"), stashP[2], stashP[3], stashP[0], result == 1 ? stashP[1] : -1);
    commitAsyncReplyStream();
}

void DCCEXParser::callback_B(int16_t result)
{
    StringFormatter::send(getAsyncReplyStream(), 
          F("<r%d|%d|%d %d %d>\n"), stashP[3], stashP[4], stashP[0], stashP[1], result == 1 ? stashP[2] : -1);
    commitAsyncReplyStream();
}
void DCCEXParser::callback_Vbit(int16_t result)
{
    StringFormatter::send(getAsyncReplyStream(), F("<v %d %d %d>\n"), stashP[0], stashP[1], result);
    commitAsyncReplyStream();
}
void DCCEXParser::callback_Vbyte(int16_t result)
{
    StringFormatter::send(getAsyncReplyStream(), F("<v %d %d>\n"), stashP[0], result);
    commitAsyncReplyStream();
}

void DCCEXParser::callback_R(int16_t result)
{
    StringFormatter::send(getAsyncReplyStream(), F("<r%d|%d|%d %d>\n"), stashP[1], stashP[2], stashP[0], result);
    commitAsyncReplyStream();
}

void DCCEXParser::callback_Rloco(int16_t result)
{
    StringFormatter::send(getAsyncReplyStream(), F("<r %d>\n"), result);
    commitAsyncReplyStream();
}

void DCCEXParser::callback_Wloco(int16_t result)
{
    if (result==1) result=stashP[0]; // pick up original requested id from command
    StringFormatter::send(getAsyncReplyStream(), F("<w %d>\n"), result);
    commitAsyncReplyStream();
}<|MERGE_RESOLUTION|>--- conflicted
+++ resolved
@@ -54,12 +54,9 @@
 const int16_t HASH_KEYWORD_MIN = 15978;
 const int16_t HASH_KEYWORD_LCN = 15137;   
 const int16_t HASH_KEYWORD_RESET = 26133;
-<<<<<<< HEAD
 const int16_t HASH_KEYWORD_LOOP = 28540;
-=======
 const int16_t HASH_KEYWORD_SPEED28 = -17064;
 const int16_t HASH_KEYWORD_SPEED128 = 25816;
->>>>>>> 813ad7e6
 
 int16_t DCCEXParser::stashP[MAX_COMMAND_PARAMS];
 bool DCCEXParser::stashBusy;
