/* Based on Arduino SSD1306Ascii Library, Copyright (C) 2015 by William Greiman
 * Modifications (C) 2021 Neil McKechnie
 *
 *  This file is part of CommandStation-EX
 *
 * This Library is free software: you can redistribute it and/or modify
 * it under the terms of the GNU General Public License as published by
 * the Free Software Foundation, either version 3 of the License, or
 * (at your option) any later version.
 *
 * This Library is distributed in the hope that it will be useful,
 * but WITHOUT ANY WARRANTY; without even the implied warranty of
 * MERCHANTABILITY or FITNESS FOR A PARTICULAR PURPOSE.  See the
 * GNU General Public License for more details.
 *
 * You should have received a copy of the GNU General Public License
 * along with the Arduino SSD1306Ascii Library.  If not, see
 * <http://www.gnu.org/licenses/>.
 */
#include "SSD1306Ascii.h"
#include "I2CManager.h"
#include "FSH.h"

//==============================================================================
// SSD1306/SSD1106 I2C command bytes
//------------------------------------------------------------------------------
/** Set Lower Column Start Address for Page Addressing Mode. */
static const uint8_t SSD1306_SETLOWCOLUMN = 0x00;
/** Set Higher Column Start Address for Page Addressing Mode. */
static const uint8_t SSD1306_SETHIGHCOLUMN = 0x10;
/** Set Memory Addressing Mode. */
static const uint8_t SSD1306_MEMORYMODE = 0x20;
/** Set display RAM display start line register from 0 - 63. */
static const uint8_t SSD1306_SETSTARTLINE = 0x40;
/** Set Display Contrast to one of 256 steps. */
static const uint8_t SSD1306_SETCONTRAST = 0x81;
/** Enable or disable charge pump.  Follow with 0X14 enable, 0X10 disable. */
static const uint8_t SSD1306_CHARGEPUMP = 0x8D;
/** Set Segment Re-map between data column and the segment driver. */
static const uint8_t SSD1306_SEGREMAP = 0xA0;
/** Resume display from GRAM content. */
static const uint8_t SSD1306_DISPLAYALLON_RESUME = 0xA4;
/** Force display on regardless of GRAM content. */
static const uint8_t SSD1306_DISPLAYALLON = 0xA5;
/** Set Normal Display. */
static const uint8_t SSD1306_NORMALDISPLAY = 0xA6;
/** Set Inverse Display. */
static const uint8_t SSD1306_INVERTDISPLAY = 0xA7;
/** Set Multiplex Ratio from 16 to 63. */
static const uint8_t SSD1306_SETMULTIPLEX = 0xA8;
/** Set Display off. */
static const uint8_t SSD1306_DISPLAYOFF = 0xAE;
/** Set Display on. */
static const uint8_t SSD1306_DISPLAYON = 0xAF;
/**Set GDDRAM Page Start Address. */
static const uint8_t SSD1306_SETSTARTPAGE = 0xB0;
/** Set COM output scan direction normal. */
static const uint8_t SSD1306_COMSCANINC = 0xC0;
/** Set COM output scan direction reversed. */
static const uint8_t SSD1306_COMSCANDEC = 0xC8;
/** Set Display Offset. */
static const uint8_t SSD1306_SETDISPLAYOFFSET = 0xD3;
/** Sets COM signals pin configuration to match the OLED panel layout. */
static const uint8_t SSD1306_SETCOMPINS = 0xDA;
/** This command adjusts the VCOMH regulator output. */
static const uint8_t SSD1306_SETVCOMDETECT = 0xDB;
/** Set Display Clock Divide Ratio/ Oscillator Frequency. */
static const uint8_t SSD1306_SETDISPLAYCLOCKDIV = 0xD5;
/** Set Pre-charge Period */
static const uint8_t SSD1306_SETPRECHARGE = 0xD9;
/** Deactivate scroll */
static const uint8_t SSD1306_DEACTIVATE_SCROLL = 0x2E;
/** No Operation Command. */
static const uint8_t SSD1306_NOP = 0xE3;
//------------------------------------------------------------------------------
/** Set Pump voltage value: (30H~33H) 6.4, 7.4, 8.0 (POR), 9.0. */
static const uint8_t SH1106_SET_PUMP_VOLTAGE = 0x30;
/** First byte of set charge pump mode */
static const uint8_t SH1106_SET_PUMP_MODE = 0xAD;
/** Second byte charge pump on. */
static const uint8_t SH1106_PUMP_ON = 0x8B;
/** Second byte charge pump off. */
static const uint8_t SH1106_PUMP_OFF = 0x8A;
//------------------------------------------------------------------------------

// Sequence of blank pixels, to optimise clearing screen.
// Send a maximum of 30 pixels per transmission.
const uint8_t FLASH SSD1306AsciiWire::blankPixels[30] = 
  {0x40,        // First byte specifies data mode
  0,0,0,0,0,0,0,0,0,0,0,0,0,0,0,0,0,0,0,0,0,0,0,0,0,0,0,0,0};  

//==============================================================================
// SSD1306AsciiWire Method Definitions
//------------------------------------------------------------------------------
 
// Constructor
SSD1306AsciiWire::SSD1306AsciiWire(int width, int height) {
  // Set size in characters in base class
  lcdRows = height / 8;
  lcdCols = width / 6;

<<<<<<< HEAD
  // Initialise request block for I2C
  requestBlock.init();

=======
>>>>>>> f8fb08e3
  I2CManager.begin();
  I2CManager.setClock(400000L);  // Set max supported I2C speed
  for (byte address = 0x3c; address <= 0x3d; address++) {
    if (I2CManager.exists(address)) {
      // Device found
      DIAG(F("%dx%d OLED display configured on I2C:x%x"), width, height, address);
      if (width == 132)
        begin(&SH1106_132x64, address);
      else if (height == 32)
        begin(&Adafruit128x32, address);
      else
        begin(&Adafruit128x64, address);
      // Set singleton address
      lcdDisplay = this;
      clear();
      return;
    }
  }
  DIAG(F("OLED display not found"));
}

/* Clear screen by writing blank pixels. */
void SSD1306AsciiWire::clearNative() {
  const int maxBytes = sizeof(blankPixels);  // max number of bytes sendable over Wire
  for (uint8_t r = 0; r <= m_displayHeight/8 - 1; r++) {
    setRowNative(r);   // Position at start of row to be erased
    for (uint8_t c = 0; c <= m_displayWidth - 1; c += maxBytes-1) {
      uint8_t len = min(m_displayWidth-c, maxBytes-1) + 1;
      I2CManager.write_P(m_i2cAddr, blankPixels, len);  // Write a number of blank columns
    }
  }
}

// Initialise device
void SSD1306AsciiWire::begin(const DevType* dev, uint8_t i2cAddr) {
  m_i2cAddr = i2cAddr;
  m_col = 0;
  m_row = 0;
  const uint8_t* table = (const uint8_t*)GETFLASHW(&dev->initcmds);
  uint8_t size = GETFLASH(&dev->initSize);
  m_displayWidth = GETFLASH(&dev->lcdWidth);
  m_displayHeight = GETFLASH(&dev->lcdHeight);
  m_colOffset = GETFLASH(&dev->colOffset);
  I2CManager.write_P(m_i2cAddr, table, size);
  if (m_displayHeight == 32) 
    I2CManager.write(m_i2cAddr, 5, 0, // Set command mode
      SSD1306_SETMULTIPLEX, 0x1F,     // ratio 32
      SSD1306_SETCOMPINS, 0x02);      // sequential COM pins, disable remap
}

//------------------------------------------------------------------------------

// Set cursor position (by text line)
void SSD1306AsciiWire::setRowNative(uint8_t line) {
  // Calculate pixel position from line number
  uint8_t row = line*8;
  if (row < m_displayHeight) {
    m_row = row;
    m_col = m_colOffset;
<<<<<<< HEAD
    // Before using buffer, wait for last request to complete
    requestBlock.wait();
=======
>>>>>>> f8fb08e3
    // Build output buffer for I2C
    uint8_t len = 0;
    outputBuffer[len++] = 0x00;  // Set to command mode
    outputBuffer[len++] = SSD1306_SETLOWCOLUMN | (m_col & 0XF);
    outputBuffer[len++] = SSD1306_SETHIGHCOLUMN | (m_col >> 4);
    outputBuffer[len++] = SSD1306_SETSTARTPAGE | (m_row/8);
<<<<<<< HEAD
    I2CManager.write(m_i2cAddr, outputBuffer, len, &requestBlock);
=======
    I2CManager.write(m_i2cAddr, outputBuffer, len);
>>>>>>> f8fb08e3
  }
}
//------------------------------------------------------------------------------

// Write a character to the OLED
size_t SSD1306AsciiWire::writeNative(uint8_t ch) {
  const uint8_t* base = m_font;

  if (ch < m_fontFirstChar || ch >= (m_fontFirstChar + m_fontCharCount))
    return 0;
  // Check if character would be partly or wholly off the display
  if (m_col + fontWidth > m_displayWidth)
    return 0;
#if defined(NOLOWERCASE)
  // Adjust if lowercase is missing
  if (ch >= 'a') {
    if (ch <= 'z')
      ch = ch - 'a' + 'A';  // Capitalise
    else
      ch -= 26; // Allow for missing lowercase letters
  }
#endif
  ch -= m_fontFirstChar;
  base += fontWidth * ch;
<<<<<<< HEAD
  // Before using buffer, wait for last request to complete
  requestBlock.wait();
=======
>>>>>>> f8fb08e3
  // Build output buffer for I2C
  outputBuffer[0] = 0x40;     // set SSD1306 controller to data mode
  uint8_t bufferPos = 1;
  // Copy character pixel columns
  for (uint8_t i = 0; i < fontWidth; i++) 
    outputBuffer[bufferPos++] = GETFLASH(base++);
  // Add blank pixels between letters
  for (uint8_t i = 0; i < letterSpacing; i++) 
    outputBuffer[bufferPos++] = 0;

  // Write the data to I2C display
<<<<<<< HEAD
  I2CManager.write(m_i2cAddr, outputBuffer, bufferPos, &requestBlock);
=======
  I2CManager.write(m_i2cAddr, outputBuffer, bufferPos);
>>>>>>> f8fb08e3
  m_col += fontWidth + letterSpacing;
  return 1;
}

//==============================================================================
// this section is based on https://github.com/adafruit/Adafruit_SSD1306

/** Initialization commands for a 128x32 or 128x64 SSD1306 oled display. */
const uint8_t FLASH SSD1306AsciiWire::Adafruit128xXXinit[] = {
    // Init sequence for Adafruit 128x32/64 OLED module
    0x00,                              // Set to command mode
    SSD1306_DISPLAYOFF,
    SSD1306_SETDISPLAYCLOCKDIV, 0x80,  // the suggested ratio 0x80 
    SSD1306_SETMULTIPLEX, 0x3F,        // ratio 64 (initially)
    SSD1306_SETDISPLAYOFFSET, 0x0,     // no offset
    SSD1306_SETSTARTLINE | 0x0,        // line #0
    SSD1306_CHARGEPUMP, 0x14,          // internal vcc
    SSD1306_MEMORYMODE, 0x02,          // page mode
    SSD1306_SEGREMAP | 0x1,            // column 127 mapped to SEG0
    SSD1306_COMSCANDEC,                // column scan direction reversed
    SSD1306_SETCOMPINS, 0X12,          // set COM pins
    SSD1306_SETCONTRAST, 0x7F,         // contrast level 127
    SSD1306_SETPRECHARGE, 0xF1,        // pre-charge period (1, 15)
    SSD1306_SETVCOMDETECT, 0x40,       // vcomh regulator level
    SSD1306_DISPLAYALLON_RESUME,
    SSD1306_NORMALDISPLAY,
    SSD1306_DISPLAYON
};

/** Initialize a 128x32 SSD1306 oled display. */
const DevType FLASH SSD1306AsciiWire::Adafruit128x32 = {
  Adafruit128xXXinit,
  sizeof(Adafruit128xXXinit),
  128,
  32,
  0
};

/** Initialize a 128x64 oled display. */
const DevType FLASH SSD1306AsciiWire::Adafruit128x64 = {
  Adafruit128xXXinit,
  sizeof(Adafruit128xXXinit),
  128,
  64,
  0
};
//------------------------------------------------------------------------------
// This section is based on https://github.com/stanleyhuangyc/MultiLCD

/** Initialization commands for a 128x64 SH1106 oled display. */
const uint8_t FLASH SSD1306AsciiWire::SH1106_132x64init[] = {
  0x00,                                  // Set to command mode
  SSD1306_DISPLAYOFF,
  SSD1306_SETDISPLAYCLOCKDIV, 0X80,      // set osc division
  SSD1306_SETMULTIPLEX, 0x3F,            // ratio 64
  SSD1306_SETDISPLAYOFFSET, 0X00,        // set display offset
  SSD1306_SETSTARTPAGE | 0X0,            // set page address
  SSD1306_SETSTARTLINE | 0x0,            // set start line
  SH1106_SET_PUMP_MODE, SH1106_PUMP_ON,  // set charge pump enable
  SSD1306_SEGREMAP | 0X1,                // set segment remap
  SSD1306_COMSCANDEC,                    // Com scan direction
  SSD1306_SETCOMPINS, 0X12,              // set COM pins
  SSD1306_SETCONTRAST, 0x80,             // 128
  SSD1306_SETPRECHARGE, 0X1F,            // set pre-charge period
  SSD1306_SETVCOMDETECT,  0x40,          // set vcomh
  SH1106_SET_PUMP_VOLTAGE | 0X2,         // 8.0 volts
  SSD1306_NORMALDISPLAY,                 // normal / reverse
  SSD1306_DISPLAYON
};

/** Initialize a 132x64 oled SH1106 display. */
const DevType FLASH SSD1306AsciiWire::SH1106_132x64 =  {
  SH1106_132x64init,
  sizeof(SH1106_132x64init),
  128,
  64,
  2    // SH1106 is a 132x64 controller but most OLEDs are only attached
       // to columns 2-129.
};


//------------------------------------------------------------------------------

// Font characters, 5x7 pixels, 0x61 characters starting at 0x20.
// Lower case characters optionally omitted.
const uint8_t FLASH SSD1306AsciiWire::System5x7[] = {

    // Fixed width; char width table not used !!!!
    // or with lowercase character omitted.

    // font data
    0x00, 0x00, 0x00, 0x00, 0x00,  // (space)
    0x00, 0x00, 0x5F, 0x00, 0x00,  // !
    0x00, 0x07, 0x00, 0x07, 0x00,  // "
    0x14, 0x7F, 0x14, 0x7F, 0x14,  // #
    0x24, 0x2A, 0x7F, 0x2A, 0x12,  // $
    0x23, 0x13, 0x08, 0x64, 0x62,  // %
    0x36, 0x49, 0x55, 0x22, 0x50,  // &
    0x00, 0x05, 0x03, 0x00, 0x00,  // '
    0x00, 0x1C, 0x22, 0x41, 0x00,  // (
    0x00, 0x41, 0x22, 0x1C, 0x00,  // )
    0x08, 0x2A, 0x1C, 0x2A, 0x08,  // *
    0x08, 0x08, 0x3E, 0x08, 0x08,  // +
    0x00, 0x50, 0x30, 0x00, 0x00,  // ,
    0x08, 0x08, 0x08, 0x08, 0x08,  // -
    0x00, 0x60, 0x60, 0x00, 0x00,  // .
    0x20, 0x10, 0x08, 0x04, 0x02,  // /
    0x3E, 0x51, 0x49, 0x45, 0x3E,  // 0
    0x00, 0x42, 0x7F, 0x40, 0x00,  // 1
    0x42, 0x61, 0x51, 0x49, 0x46,  // 2
    0x21, 0x41, 0x45, 0x4B, 0x31,  // 3
    0x18, 0x14, 0x12, 0x7F, 0x10,  // 4
    0x27, 0x45, 0x45, 0x45, 0x39,  // 5
    0x3C, 0x4A, 0x49, 0x49, 0x30,  // 6
    0x01, 0x71, 0x09, 0x05, 0x03,  // 7
    0x36, 0x49, 0x49, 0x49, 0x36,  // 8
    0x06, 0x49, 0x49, 0x29, 0x1E,  // 9
    0x00, 0x36, 0x36, 0x00, 0x00,  // :
    0x00, 0x56, 0x36, 0x00, 0x00,  // ;
    0x00, 0x08, 0x14, 0x22, 0x41,  // <
    0x14, 0x14, 0x14, 0x14, 0x14,  // =
    0x41, 0x22, 0x14, 0x08, 0x00,  // >
    0x02, 0x01, 0x51, 0x09, 0x06,  // ?
    0x32, 0x49, 0x79, 0x41, 0x3E,  // @
    0x7E, 0x11, 0x11, 0x11, 0x7E,  // A
    0x7F, 0x49, 0x49, 0x49, 0x36,  // B
    0x3E, 0x41, 0x41, 0x41, 0x22,  // C
    0x7F, 0x41, 0x41, 0x22, 0x1C,  // D
    0x7F, 0x49, 0x49, 0x49, 0x41,  // E
    0x7F, 0x09, 0x09, 0x01, 0x01,  // F
    0x3E, 0x41, 0x41, 0x51, 0x32,  // G
    0x7F, 0x08, 0x08, 0x08, 0x7F,  // H
    0x00, 0x41, 0x7F, 0x41, 0x00,  // I
    0x20, 0x40, 0x41, 0x3F, 0x01,  // J
    0x7F, 0x08, 0x14, 0x22, 0x41,  // K
    0x7F, 0x40, 0x40, 0x40, 0x40,  // L
    0x7F, 0x02, 0x04, 0x02, 0x7F,  // M
    0x7F, 0x04, 0x08, 0x10, 0x7F,  // N
    0x3E, 0x41, 0x41, 0x41, 0x3E,  // O
    0x7F, 0x09, 0x09, 0x09, 0x06,  // P
    0x3E, 0x41, 0x51, 0x21, 0x5E,  // Q
    0x7F, 0x09, 0x19, 0x29, 0x46,  // R
    0x46, 0x49, 0x49, 0x49, 0x31,  // S
    0x01, 0x01, 0x7F, 0x01, 0x01,  // T
    0x3F, 0x40, 0x40, 0x40, 0x3F,  // U
    0x1F, 0x20, 0x40, 0x20, 0x1F,  // V
    0x7F, 0x20, 0x18, 0x20, 0x7F,  // W
    0x63, 0x14, 0x08, 0x14, 0x63,  // X
    0x03, 0x04, 0x78, 0x04, 0x03,  // Y
    0x61, 0x51, 0x49, 0x45, 0x43,  // Z
    0x00, 0x00, 0x7F, 0x41, 0x41,  // [
    0x02, 0x04, 0x08, 0x10, 0x20,  // "\"
    0x41, 0x41, 0x7F, 0x00, 0x00,  // ]
    0x04, 0x02, 0x01, 0x02, 0x04,  // ^
    0x40, 0x40, 0x40, 0x40, 0x40,  // _
    0x00, 0x01, 0x02, 0x04, 0x00,  // `
#ifndef NOLOWERCASE
    0x20, 0x54, 0x54, 0x54, 0x78,  // a
    0x7F, 0x48, 0x44, 0x44, 0x38,  // b
    0x38, 0x44, 0x44, 0x44, 0x20,  // c
    0x38, 0x44, 0x44, 0x48, 0x7F,  // d
    0x38, 0x54, 0x54, 0x54, 0x18,  // e
    0x08, 0x7E, 0x09, 0x01, 0x02,  // f
    0x08, 0x14, 0x54, 0x54, 0x3C,  // g
    0x7F, 0x08, 0x04, 0x04, 0x78,  // h
    0x00, 0x44, 0x7D, 0x40, 0x00,  // i
    0x20, 0x40, 0x44, 0x3D, 0x00,  // j
    0x00, 0x7F, 0x10, 0x28, 0x44,  // k
    0x00, 0x41, 0x7F, 0x40, 0x00,  // l
    0x7C, 0x04, 0x18, 0x04, 0x78,  // m
    0x7C, 0x08, 0x04, 0x04, 0x78,  // n
    0x38, 0x44, 0x44, 0x44, 0x38,  // o
    0x7C, 0x14, 0x14, 0x14, 0x08,  // p
    0x08, 0x14, 0x14, 0x18, 0x7C,  // q
    0x7C, 0x08, 0x04, 0x04, 0x08,  // r
    0x48, 0x54, 0x54, 0x54, 0x20,  // s
    0x04, 0x3F, 0x44, 0x40, 0x20,  // t
    0x3C, 0x40, 0x40, 0x20, 0x7C,  // u
    0x1C, 0x20, 0x40, 0x20, 0x1C,  // v
    0x3C, 0x40, 0x30, 0x40, 0x3C,  // w
    0x44, 0x28, 0x10, 0x28, 0x44,  // x
    0x0C, 0x50, 0x50, 0x50, 0x3C,  // y
    0x44, 0x64, 0x54, 0x4C, 0x44,  // z
#endif
    0x00, 0x08, 0x36, 0x41, 0x00,  // {
    0x00, 0x00, 0x7F, 0x00, 0x00,  // |
    0x00, 0x41, 0x36, 0x08, 0x00,  // }
    0x08, 0x08, 0x2A, 0x1C, 0x08,  // ->
    0x08, 0x1C, 0x2A, 0x08, 0x08,  // <-
    0x00, 0x06, 0x09, 0x09, 0x06   // degree symbol

};<|MERGE_RESOLUTION|>--- conflicted
+++ resolved
@@ -99,12 +99,9 @@
   lcdRows = height / 8;
   lcdCols = width / 6;
 
-<<<<<<< HEAD
   // Initialise request block for I2C
   requestBlock.init();
 
-=======
->>>>>>> f8fb08e3
   I2CManager.begin();
   I2CManager.setClock(400000L);  // Set max supported I2C speed
   for (byte address = 0x3c; address <= 0x3d; address++) {
@@ -164,22 +161,15 @@
   if (row < m_displayHeight) {
     m_row = row;
     m_col = m_colOffset;
-<<<<<<< HEAD
     // Before using buffer, wait for last request to complete
     requestBlock.wait();
-=======
->>>>>>> f8fb08e3
     // Build output buffer for I2C
     uint8_t len = 0;
     outputBuffer[len++] = 0x00;  // Set to command mode
     outputBuffer[len++] = SSD1306_SETLOWCOLUMN | (m_col & 0XF);
     outputBuffer[len++] = SSD1306_SETHIGHCOLUMN | (m_col >> 4);
     outputBuffer[len++] = SSD1306_SETSTARTPAGE | (m_row/8);
-<<<<<<< HEAD
     I2CManager.write(m_i2cAddr, outputBuffer, len, &requestBlock);
-=======
-    I2CManager.write(m_i2cAddr, outputBuffer, len);
->>>>>>> f8fb08e3
   }
 }
 //------------------------------------------------------------------------------
@@ -204,11 +194,8 @@
 #endif
   ch -= m_fontFirstChar;
   base += fontWidth * ch;
-<<<<<<< HEAD
   // Before using buffer, wait for last request to complete
   requestBlock.wait();
-=======
->>>>>>> f8fb08e3
   // Build output buffer for I2C
   outputBuffer[0] = 0x40;     // set SSD1306 controller to data mode
   uint8_t bufferPos = 1;
@@ -220,11 +207,7 @@
     outputBuffer[bufferPos++] = 0;
 
   // Write the data to I2C display
-<<<<<<< HEAD
   I2CManager.write(m_i2cAddr, outputBuffer, bufferPos, &requestBlock);
-=======
-  I2CManager.write(m_i2cAddr, outputBuffer, bufferPos);
->>>>>>> f8fb08e3
   m_col += fontWidth + letterSpacing;
   return 1;
 }
